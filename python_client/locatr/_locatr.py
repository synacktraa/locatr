--- conflicted
+++ resolved
@@ -26,15 +26,14 @@
 )
 from locatr.schema import (
     InitialHandshakeMessage,
-    InitialHandShakeOutputMessage,
     LocatrAppiumSettings,
+    LocatrBaseOutputMessage,
     LocatrCdpSettings,
     LocatrOutput,
     LocatrSeleniumSettings,
     LogLevel,
     MessageType,
     OutputStatus,
-    LocatrBaseOutputMessage,
     UserRequestMessage,
 )
 
@@ -137,13 +136,7 @@
         self._send_message(packed_data)
         output_data = self._recv_message()
         try:
-<<<<<<< HEAD
             output_msg = LocatrOutput.model_validate_json(output_data)
-=======
-            output_msg = LocatrBaseOutputMessage.model_validate_json(
-                output_data
-            )
->>>>>>> bfba44f9
             if not output_msg.status == OutputStatus.OK:
                 raise FailedToRetrieveLocatr(output_msg.error)
             return LocatrOutput.model_validate_json(output_data)
