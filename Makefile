--- conflicted
+++ resolved
@@ -16,8 +16,14 @@
 	cd server && \
 	trap 'rm -rf $(SOCKET_FILE); exit' INT TERM EXIT && \
 	go run . -socketFilePath=$(SOCKET_FILE)
+	
+clean:
+	rm -rf dist
+	
+publish: clean build
+	uv build
+	uv publish
 
-<<<<<<< HEAD
 # Go coverage targets
 .PHONY: go-test-coverage
 go-test-coverage:
@@ -30,14 +36,4 @@
 	uv run python -m pytest --cov=python_client --cov-report=html --cov-config=pyproject.toml
 
 .PHONY: test-coverage
-test-coverage: go-test-coverage python-test-coverage
-=======
-clean:
-	rm -rf dist
-	
-publish: clean build
-	uv build
-	uv publish
-
-
->>>>>>> 3fa2c1d1
+test-coverage: go-test-coverage python-test-coverage